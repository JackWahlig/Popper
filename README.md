--- conflicted
+++ resolved
@@ -18,22 +18,6 @@
 You can run Popper `python popper.py <input dir>`.
 
 For instance, running the command `python popper.py examples/dropk` produces the output:
-<<<<<<< HEAD
-
-```prolog
-BEST PROGRAM:
-f(A,B,C):-tail(A,C),one(B)
-f(A,B,C):-f(A,E,D),tail(D,C),decrement(B,E)
-TP: 10, FN: 0, TN: 0+, FP: 0+
-```
-
-Running the command `python popper.py examples/trains` produces the output:
-
-```prolog
-BEST PROGRAM:
-f(A):-three_wheels(B),long(C),roof_closed(C),has_car(A,B),has_car(A,C)
-TP: 5, FN: 0, TN: 0+, FP: 0+
-=======
 
 ```prolog
 f(A,B,C):-tail(A,C),one(B)
@@ -46,21 +30,10 @@
 ```prolog
 f(A):-long(B),roof_closed(B),has_car(A,B),three_wheels(C),has_car(A,C)
 TP: 5, FN: 0, TN: 5, FP: 0
->>>>>>> c6406e4f
 ```
 
 Take a look at the examples folder for examples.
 
-<<<<<<< HEAD
-Note that in the above output, some of the outcomes are `N+`. The reason is that, by default, Popper does not test all the examples during the testing stage, and instead performs *minimal testing*. To test on all the examples, call Popper with the `--test-all` flag.
-
-For instance, running the command `python popper.py examples/trains --test-all` produces the output:
-
-```prolog
-BEST PROGRAM:
-f(A):-long(B),has_car(A,C),roof_closed(B),has_car(A,B),three_wheels(C)
-TP: 5, FN: 0, TN: 5, FP: 0
-=======
 Popper is an anytime algorithm. To see the intermediate solutions use the `--info` flag. For instance, running the command `python popper.py examples/trains2 --info` produces the output:
 
 ```prolog
@@ -91,7 +64,6 @@
 f(A):-has_car(A,B),three_load(C),roof_open(B),has_load(B,C)
 f(A):-rectangle(D),has_car(A,B),has_load(B,C),triangle(C),has_load(E,D),has_car(A,E)
 TP: 792, FN: 0, TN: 208, FP: 0
->>>>>>> c6406e4f
 ```
 
 # Popper settings
@@ -112,9 +84,6 @@
 
 To run with a maximum learning time use the flag `--eval-timeout`.
 
-<<<<<<< HEAD
-=======
-To run in information mode use the flag `--debug`
+To run in debug mode use the flag `--debug`
 
->>>>>>> c6406e4f
-To run in debug mode use the flag `--debug`+To run in information mode use the flag `--debug`